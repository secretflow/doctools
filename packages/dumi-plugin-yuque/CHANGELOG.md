# @secretflow/dumi-plugin-yuque

<<<<<<< HEAD
=======
## 0.3.0

### Minor Changes

- feat: finalize search provider

### Patch Changes

- Updated dependencies
- Updated dependencies [cd10fa5]
- Updated dependencies [6c952c1]
  - @secretflow/unified-toolkit@0.4.0

## 0.2.1-alpha.1.2

### Patch Changes

- Updated dependencies
  - @secretflow/unified-toolkit@0.4.0-alpha.1.2

>>>>>>> 34f79879
## 0.2.1-alpha.1.0

### Patch Changes

- Updated dependencies
  - @secretflow/unified-toolkit@0.4.0-alpha.1.0

## 0.2.0

### Minor Changes

- fix issues with multiple element IDs

### Patch Changes

- Updated dependencies
  - @secretflow/unified-toolkit@0.3.0

## 0.1.3

### Patch Changes

- Updated dependencies [bb42f04]
  - @secretflow/unified-toolkit@0.2.1

## 0.1.3-alpha.0

### Patch Changes

- Updated dependencies
  - @secretflow/unified-toolkit@0.2.1-alpha.0

## 0.1.2

### Patch Changes

- Updated dependencies [462f3b0]
  - @secretflow/dumi-mdx-loader-core@0.2.0
  - @secretflow/unified-toolkit@0.2.0

## 0.1.1

### Patch Changes

- b4aeaed: Update documentation.
- Updated dependencies [b4aeaed]
  - @secretflow/dumi-mdx-loader-core@0.1.1
  - @secretflow/unified-toolkit@0.1.1

## 0.1.0

### Minor Changes

- f323331: Initial release

### Patch Changes

- Updated dependencies [f323331]
  - @secretflow/dumi-mdx-loader-core@0.1.0
  - @secretflow/unified-toolkit@0.1.0<|MERGE_RESOLUTION|>--- conflicted
+++ resolved
@@ -1,7 +1,5 @@
 # @secretflow/dumi-plugin-yuque
 
-<<<<<<< HEAD
-=======
 ## 0.3.0
 
 ### Minor Changes
@@ -22,7 +20,6 @@
 - Updated dependencies
   - @secretflow/unified-toolkit@0.4.0-alpha.1.2
 
->>>>>>> 34f79879
 ## 0.2.1-alpha.1.0
 
 ### Patch Changes
