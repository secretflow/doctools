--- conflicted
+++ resolved
@@ -1,11 +1,7 @@
 {
   "name": "@secretflow/dumi-plugin-yuque",
   "license": "MIT",
-<<<<<<< HEAD
-  "version": "0.2.1-alpha.1.0",
-=======
   "version": "0.3.0",
->>>>>>> 34f79879
   "keywords": [],
   "repository": "https://github.com/secretflow/doctools/tree/main/packages/dumi-plugin-yuque",
   "bugs": "https://github.com/secretflow/doctools/issues",
