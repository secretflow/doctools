--- conflicted
+++ resolved
@@ -1,7 +1,5 @@
 # @secretflow/unified-toolkit
 
-<<<<<<< HEAD
-=======
 ## 0.4.0
 
 ### Minor Changes
@@ -19,7 +17,6 @@
 
 - fix misc issues
 
->>>>>>> 34f79879
 ## 0.4.0-alpha.1.0
 
 ### Minor Changes
