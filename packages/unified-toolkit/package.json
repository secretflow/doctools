--- conflicted
+++ resolved
@@ -1,11 +1,7 @@
 {
   "name": "@secretflow/unified-toolkit",
   "license": "MIT",
-<<<<<<< HEAD
-  "version": "0.4.0-alpha.1.0",
-=======
   "version": "0.4.0",
->>>>>>> 34f79879
   "description": "Suite of unified plugins and tools for processing Markdown documents using Dumi.",
   "keywords": [],
   "repository": "https://github.com/secretflow/doctools/tree/main/packages/unified-toolkit",
