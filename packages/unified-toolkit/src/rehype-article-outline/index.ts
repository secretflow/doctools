--- conflicted
+++ resolved
@@ -230,15 +230,12 @@
                   const summary = methodData.summary;
                   const description = methodData.description;
                   const contentHint: string[] = [];
-<<<<<<< HEAD
-=======
                   if (method) {
                     contentHint.push(method);
                   }
                   if (path) {
                     contentHint.push(path);
                   }
->>>>>>> 34f79879
                   if (operationId) {
                     contentHint.push(operationId);
                   }
@@ -249,11 +246,7 @@
                     contentHint.push(description);
                   }
                   const id = operationId;
-<<<<<<< HEAD
-                  const title = `${method.toUpperCase()} ${path}`.trim();
-=======
                   const title = `${summary}`.trim();
->>>>>>> 34f79879
                   swagger.push({
                     id,
                     title: title,
