--- conflicted
+++ resolved
@@ -1,7 +1,5 @@
 # @secretflow/dumi-theme-sphinx-mdx
 
-<<<<<<< HEAD
-=======
 ## 0.6.6
 
 ### Patch Changes
@@ -67,7 +65,6 @@
   - @secretflow/dumi-plugin-mdx@0.3.0-alpha.1.2
   - @secretflow/dumi-plugin-search@0.3.1-alpha.1.2
 
->>>>>>> 34f79879
 ## 0.6.0-alpha.1.0
 
 ### Minor Changes
